--- conflicted
+++ resolved
@@ -31,7 +31,7 @@
 
 
     for file_index, file in enumerate(file_list):
-    #for file in file_list:
+
         with xr.open_dataset(file) as nc:
             attributes = list(nc.attrs)
             variables = list(nc.variables)
@@ -595,14 +595,9 @@
     ncout_filename = generate_netcdf_output_filename(nc=nc_aggregated, facility_code=facility_code, data_code=data_code,
                                                      site_code=site_code,
                                                      product_type=product_type, file_version=file_version)
-<<<<<<< HEAD
     ncout_path = os.path.join(file_path, ncout_filename)
     write_netCDF_aggfile(nc_aggregated, ncout_path, encoding)
-=======
->>>>>>> 0d57ba34
-
-    write_netCDF_aggfile(nc_aggregated, ncout_filename, encoding, file_path)
-    ncout_path = os.path.join(file_path, ncout_filename)
+
 
     return ncout_path, bad_files
 
